<project xsi:schemaLocation="http://maven.apache.org/POM/4.0.0 http://maven.apache.org/maven-v4_0_0.xsd"
         xmlns:xsi="http://www.w3.org/2001/XMLSchema-instance" xmlns="http://maven.apache.org/POM/4.0.0">
    <modelVersion>4.0.0</modelVersion>

    <parent>
        <groupId>com.github.javaxcel</groupId>
        <artifactId>javaxcel</artifactId>
<<<<<<< HEAD
        <version>0.9.1</version>
=======
        <version>0.9.2</version>
>>>>>>> a83d1490
    </parent>

    <artifactId>javaxcel-core</artifactId>
    <packaging>jar</packaging>

    <name>Javaxcel Core</name>
    <description>Supporter for export and import of Excel file</description>
    <url>https://github.com/javaxcel/tree/dev/core</url>

    <dependencies>
        <!-- Referenced modules -->
        <dependency>
            <groupId>com.github.javaxcel</groupId>
            <artifactId>javaxcel-styler</artifactId>
            <version>${project.parent.version}</version>
        </dependency>

        <!-- Transitive dependencies -->
        <dependency>
            <groupId>io.github.imsejin</groupId>
            <artifactId>common-utils</artifactId>
        </dependency>

        <!-- Shaded dependencies -->
        <dependency>
            <groupId>org.springframework</groupId>
            <artifactId>spring-expression</artifactId>
        </dependency>

        <!-- Provided dependencies -->
        <dependency>
            <groupId>org.apache.poi</groupId>
            <artifactId>poi-ooxml</artifactId>
        </dependency>

        <!-- Provided and intransitive dependencies -->
        <dependency>
            <groupId>org.jetbrains</groupId>
            <artifactId>annotations</artifactId>
        </dependency>

        <!-- Test dependencies -->
        <dependency>
            <groupId>org.jeasy</groupId>
            <artifactId>easy-random-core</artifactId>
        </dependency>
        <dependency>
            <groupId>net.bytebuddy</groupId>
            <artifactId>byte-buddy</artifactId>
        </dependency>
        <dependency>
            <groupId>com.github.pjfanning</groupId>
            <artifactId>excel-streaming-reader</artifactId>
        </dependency>
        <dependency>
            <groupId>org.junit.jupiter</groupId>
            <artifactId>junit-jupiter-engine</artifactId>
        </dependency>
        <dependency>
            <groupId>org.junit.jupiter</groupId>
            <artifactId>junit-jupiter-api</artifactId>
        </dependency>
        <dependency>
            <groupId>org.junit.jupiter</groupId>
            <artifactId>junit-jupiter-params</artifactId>
        </dependency>
        <dependency>
            <groupId>org.assertj</groupId>
            <artifactId>assertj-core</artifactId>
        </dependency>
        <dependency>
            <groupId>org.spockframework</groupId>
            <artifactId>spock-core</artifactId>
        </dependency>
        <dependency>
            <groupId>org.projectlombok</groupId>
            <artifactId>lombok</artifactId>
        </dependency>
        <dependency>
            <groupId>org.openjdk.jmh</groupId>
            <artifactId>jmh-generator-annprocess</artifactId>
        </dependency>
    </dependencies>

    <build>
        <plugins>
            <!--
                Javaxcel needs 'spring-expression' as a dependency. If javaxcel exposes the dependency to outside,
                a user's application will be strongly coupled with the dependency version that it uses.
                There is also potential conflict, even if javaxcel makes the dependency provided
                when other version of the dependency is used by user. To avoid these problems, javaxcel use this plugin.
                The plugin can repackage dependencies in other words, it can rename package to package name of javaxcel.
                See Uber-JAR(Fat JAR).
            -->
            <plugin>
                <groupId>org.apache.maven.plugins</groupId>
                <artifactId>maven-shade-plugin</artifactId>
                <executions>
                    <execution>
                        <id>shade-dependencies-of-spring-expression</id>
                        <phase>package</phase>
                        <goals>
                            <goal>shade</goal>
                        </goals>
                        <configuration>
                            <minimizeJar>true</minimizeJar>
                            <createDependencyReducedPom>false</createDependencyReducedPom>
                            <keepDependenciesWithProvidedScope>false</keepDependenciesWithProvidedScope>
                            <!-- Specifies artifacts to repackage and others will be exposed to outside. -->
                            <artifactSet>
                                <includes>
                                    <include>org.springframework:spring-expression</include>
                                    <include>org.springframework:spring-core</include>
                                    <include>org.springframework:spring-jcl</include>
                                </includes>
                            </artifactSet>

                            <!-- Repackaging -->
                            <relocations>
                                <!-- spring-core, spring-expression -->
                                <relocation>
                                    <pattern>org.springframework</pattern>
                                    <shadedPattern>${project.groupId}.internal.springframework</shadedPattern>
                                </relocation>
                                <!-- spring-jcl -->
                                <relocation>
                                    <pattern>org.apache.commons.logging</pattern>
                                    <shadedPattern>${project.groupId}.internal.springframework.jcl</shadedPattern>
                                </relocation>
                            </relocations>
                        </configuration>
                    </execution>
                </executions>
            </plugin>
        </plugins>
    </build>
</project><|MERGE_RESOLUTION|>--- conflicted
+++ resolved
@@ -5,11 +5,7 @@
     <parent>
         <groupId>com.github.javaxcel</groupId>
         <artifactId>javaxcel</artifactId>
-<<<<<<< HEAD
-        <version>0.9.1</version>
-=======
         <version>0.9.2</version>
->>>>>>> a83d1490
     </parent>
 
     <artifactId>javaxcel-core</artifactId>
