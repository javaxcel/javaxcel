/*
 * Copyright 2021 Javaxcel
 *
 * Licensed under the Apache License, Version 2.0 (the "License");
 * you may not use this file except in compliance with the License.
 * You may obtain a copy of the License at
 *
 *     http://www.apache.org/licenses/LICENSE-2.0
 *
 * Unless required by applicable law or agreed to in writing, software
 * distributed under the License is distributed on an "AS IS" BASIS,
 * WITHOUT WARRANTIES OR CONDITIONS OF ANY KIND, either express or implied.
 * See the License for the specific language governing permissions and
 * limitations under the License.
 */

package com.github.javaxcel.core.out.core;

import java.io.IOException;
import java.io.OutputStream;
import java.util.ArrayList;
import java.util.Arrays;
import java.util.Collections;
import java.util.List;
import java.util.Map;
import java.util.TreeSet;
import java.util.function.Function;

import org.apache.poi.ss.usermodel.Cell;
import org.apache.poi.ss.usermodel.CellStyle;
import org.apache.poi.ss.usermodel.Row;
import org.apache.poi.ss.usermodel.Sheet;
import org.apache.poi.ss.usermodel.Workbook;
import org.jetbrains.annotations.Nullable;
import org.jetbrains.annotations.TestOnly;
import org.jetbrains.annotations.VisibleForTesting;

import io.github.imsejin.common.assertion.Asserts;
import io.github.imsejin.common.util.ArrayUtils;
import io.github.imsejin.common.util.CollectionUtils;
import io.github.imsejin.common.util.NumberUtils;
import io.github.imsejin.common.util.StringUtils;

import com.github.javaxcel.core.exception.WritingExcelException;
import com.github.javaxcel.core.out.context.ExcelWriteContext;
import com.github.javaxcel.core.out.lifecycle.ExcelWriteLifecycle;
import com.github.javaxcel.core.out.strategy.ExcelWriteStrategy;
import com.github.javaxcel.core.out.strategy.impl.AutoResizedColumns;
import com.github.javaxcel.core.out.strategy.impl.HiddenExtraColumns;
import com.github.javaxcel.core.out.strategy.impl.HiddenExtraRows;
import com.github.javaxcel.core.out.strategy.impl.SheetName;
import com.github.javaxcel.core.util.ExcelUtils;
import com.github.javaxcel.styler.ExcelStyleConfig;
import com.github.javaxcel.styler.NoStyleConfig;

import static java.util.Comparator.*;
import static java.util.stream.Collectors.*;

/**
 * Abstract Excel writer
 *
 * @param <T> type of model
 * @since 0.5.0
 */
public abstract class AbstractExcelWriter<T> implements ExcelWriter<T>, ExcelWriteLifecycle<T> {

    /**
     * Default cell style configuration to save memory.
     */
    protected static final ExcelStyleConfig DEFAULT_STYLE_CONFIG = new NoStyleConfig();

    private final ExcelWriteContext<T> context;

    private int[] columnWidths;

    /**
     * Creates a writer for model.
     *
     * @param workbook  Excel workbook
     * @param modelType type of Excel model
     */
    @SuppressWarnings("unchecked")
    protected AbstractExcelWriter(Workbook workbook, Class<T> modelType) {
        Class<? extends ExcelWriter<T>> writerType = (Class<? extends ExcelWriter<T>>) getClass();
        this.context = new ExcelWriteContext<>(workbook, modelType, writerType);
    }

    @TestOnly
    @VisibleForTesting
    @SuppressWarnings("unused")
    AbstractExcelWriter(ExcelWriteContext<T> context) {
        this.context = context;
    }

    /**
     * {@inheritDoc}
     */
    @Override
    public final ExcelWriter<T> options(ExcelWriteStrategy... strategies) {
        Asserts.that(strategies)
                .describedAs("strategies is not allowed to be null")
                .isNotNull()
                .describedAs("strategies cannot have null element: {0}", ArrayUtils.toString(strategies))
                .doesNotContainNull();

        if (strategies.length == 0) {
            return this;
        }

        // Makes each strategy be unique; removes duplication.
        // Equality of ExcelWriteStrategy is determined by its class name, not implementing of equals and hashCode.
        Map<Class<? extends ExcelWriteStrategy>, ExcelWriteStrategy> strategyMap = Arrays.stream(strategies)
                .filter(it -> it.isSupported(this.context))
                .collect(collectingAndThen(toCollection(() -> new TreeSet<>(comparing(it -> it.getClass().getName()))),
                        set -> set.stream().collect(toMap(ExcelWriteStrategy::getClass, Function.identity()))));

        this.context.setStrategyMap(Collections.unmodifiableMap(strategyMap));

        return this;
    }

    /**
     * {@inheritDoc}
     */
    @Override
    public final void write(OutputStream out, List<T> list) {
        // YOU MUST SET ALL THE ATTRIBUTES YOU CAN DO BEFORE ExcelWriteLifecycle.prepare
        // BECAUSE THIS CLASS IS OBLIGATED TO PROVIDE A IMPLEMENTATION WITH THEM.
        this.context.setList(list);

        // Lifecycle method.
        prepare(this.context);

        setupAutoResizeColumns();

        Workbook workbook = this.context.getWorkbook();
        final int maxRows = ExcelUtils.getMaxRows(workbook) - 1; // Subtracts 1 because of header row.
        List<List<T>> chunkedList = CollectionUtils.partitionBySize(list, maxRows);
        final int sheetCount = NumberUtils.toPositive(chunkedList.size());

        // Creates sheet names by this or implementation.
        List<String> sheetNames = createSheetNames(this.context, sheetCount);
        Asserts.that(sheetNames)
                .describedAs("sheetNames is not allowed to be null or empty: {0}", sheetNames)
                .isNotNull()
                .isNotEmpty()
                .describedAs("sheetNames cannot have null or blank element: {0}", sheetNames)
                .noneMatch(StringUtils::isNullOrBlank)
                .describedAs("sheetNames cannot have duplicated elements: {0}", sheetNames)
                .doesNotHaveDuplicates()
                .asSize()
                .describedAs("sheetNames.size is not equal to sheetCount: (sheetName.size: {0}, sheetCount: {1})",
                        sheetNames.size(), sheetCount)
                .isEqualTo(sheetCount);

        for (int i = 0; i < sheetCount; i++) {
            String sheetName = sheetNames.get(i);
            Sheet sheet = workbook.createSheet(sheetName);

            // To write 1 sheet at least, even if the list is empty.
            List<T> chunk = chunkedList.isEmpty() ? Collections.emptyList() : chunkedList.get(i);
            this.context.setChunk(chunk);
            this.context.setSheet(sheet);

            // Lifecycle method.
            preWriteSheet(this.context);

            createHeader(this.context);
            createBody(this.context);

            // Lifecycle method.
            postWriteSheet(this.context);

            // Applies the options.
            applyAutoResizedColumns();
            applyHiddenExtraRows();
            applyHiddenExtraColumns();
        }

        save(out);

        // Lifecycle method.
        complete(this.context);
    }

    private void setupAutoResizeColumns() {
        ExcelWriteStrategy strategy = this.context.getStrategyMap().get(AutoResizedColumns.class);
        if (strategy == null) {
            return;
        }

        boolean manual = (boolean) strategy.execute(this.context);
        if (!manual) {
            return;
        }

        this.columnWidths = new int[getColumnCount()];
    }

    /**
     * Creates the second row and below as body for each sheet.
     *
     * @param context context with current sheet and chunked models
     */
    private void createBody(ExcelWriteContext<T> context) {
        Sheet sheet = context.getSheet();
        List<T> chunk = context.getChunk();
        final int chunkSize = chunk.size();
        final int columnCount = getColumnCount();

        final int lastRowIndex = sheet.getLastRowNum();
        Asserts.that(lastRowIndex)
                .describedAs(
                        "There is no row as a header in the sheet; create a header at createHeader(ExcelWriteContext)")
                .isNotNull()
                .isZeroOrPositive()
                .describedAs("There are two or more rows as a header in the sheet; create only one row as the header")
                .isEqualTo(0);

        for (int i = lastRowIndex; i < chunkSize; i++) {
            T model = chunk.get(i);

            // Skips the first row that is header.
            Row row = sheet.createRow(i + 1);

            for (int j = 0; j < columnCount; j++) {
                Cell cell = row.createCell(j);
                String cellValue = createCellValue(model, j);

                // Doesn't write even empty string.
                if (!StringUtils.isNullOrEmpty(cellValue)) {
                    cell.setCellValue(cellValue);

                    // Stores the max width of each cell.
                    storeColumnWidth(cellValue, j);
                }

                CellStyle[] bodyStyles = context.getBodyStyles();

                if (ArrayUtils.isNullOrEmpty(bodyStyles)) {
                    continue;
                }

                // Sets styles to body's cell.
                CellStyle bodyStyle;
                if (bodyStyles.length == 1) {
                    bodyStyle = bodyStyles[0];
                } else {
                    bodyStyle = bodyStyles[j];
                }

                // There is possibility that bodyStyles has null elements, if you set NoStyleConfig.
                if (bodyStyle != null) {
                    cell.setCellStyle(bodyStyle);
                }
            }
        }
    }

<<<<<<< HEAD
    private void storeColumnWidth(String cellValue, int columnIndex) {
=======
    private void storeHeaderColumnWidth(Sheet sheet) {
        if (ArrayUtils.isNullOrEmpty(this.columnWidths)) {
            return;
        }

        Row row = sheet.getRow(0);

        for (Cell cell : row) {
            String cellValue = cell.getStringCellValue();
            storeColumnWidth(cellValue, cell.getColumnIndex());
        }
    }

    private void storeColumnWidth(@Nullable String cellValue, int columnIndex) {
>>>>>>> 0f1d1abc
        if (ArrayUtils.isNullOrEmpty(this.columnWidths)) {
            return;
        }

        int width = cellValue == null ? 0 : cellValue.length();
        this.columnWidths[columnIndex] = Math.max(width, this.columnWidths[columnIndex]);
    }

    private void applyAutoResizedColumns() {
        if (!this.context.getStrategyMap().containsKey(AutoResizedColumns.class)) {
            return;
        }

        Sheet sheet = this.context.getSheet();

        if (ArrayUtils.isNullOrEmpty(this.columnWidths)) {
            ExcelUtils.autoResizeColumns(sheet, getColumnCount());
            return;
        }

<<<<<<< HEAD
        // Stores column width on header.
        Row row = sheet.getRow(0);
        for (Cell cell : row) {
            String cellValue = cell.getStringCellValue();
            storeColumnWidth(cellValue, cell.getColumnIndex());
        }
=======
        // storeHeaderColumnWidth(sheet);
>>>>>>> 0f1d1abc

        // 1.14388 is a max character width of the "Serif" font and 256 font units.
        for (int i = 0; i < this.columnWidths.length; i++) {
            int width = ((int) (this.columnWidths[i] * 1.14388F)) * 256;
            sheet.setColumnWidth(i, width);
        }
    }

    private void applyHiddenExtraRows() {
        if (this.context.getStrategyMap().containsKey(HiddenExtraRows.class)) {
            ExcelUtils.hideExtraRows(this.context.getSheet(), this.context.getChunk().size() + 1);
        }
    }

    private void applyHiddenExtraColumns() {
        if (this.context.getStrategyMap().containsKey(HiddenExtraColumns.class)) {
            ExcelUtils.hideExtraColumns(this.context.getSheet(), getColumnCount());
        }
    }

    /**
     * Saves models into an Excel file.
     *
     * @param out output stream
     */
    private void save(OutputStream out) {
        try {
            this.context.getWorkbook().write(out);
        } catch (IOException e) {
            throw new WritingExcelException(e);
        }
    }

    // Overridable -------------------------------------------------------------------------------------

    /**
     * Creates sheet names following with the below instructions.
     *
     * <ul>
     *     <li>Sheet names don't be null or empty.</li>
     *     <li>Sheet names don't have null element.</li>
     *     <li>Sheet names don't have duplicated elements.</li>
     *     <li>The number of sheet names is equal to sheetCount.</li>
     * </ul>
     *
     * @param context    context with current sheet and chunked models.
     * @param sheetCount the number of sheets
     * @return sheet names
     * @throws IllegalArgumentException if sheet names is null or empty
     */
    protected List<String> createSheetNames(ExcelWriteContext<T> context, int sheetCount) {
        ExcelWriteStrategy strategy = context.getStrategyMap().get(SheetName.class);
        String sheetName = strategy == null ? "Sheet" : (String) strategy.execute(context);

        if (sheetCount < 2) {
            return Collections.singletonList(sheetName);
        }

        List<String> sheetNames = new ArrayList<>();
        for (int i = 1; i <= sheetCount; i++) {
            sheetNames.add(sheetName + i);
        }

        return Collections.unmodifiableList(sheetNames);
    }

    /**
     * Creates the first row as header for each sheet.
     *
     * @param context context with current sheet and chunked models
     */
    protected abstract void createHeader(ExcelWriteContext<T> context);

    /**
     * Returns the number of columns.
     *
     * @return number of columns
     * @since 0.9.1
     */
    protected abstract int getColumnCount();

    /**
     * Returns the value as cell value.
     *
     * @param model       Excel model
     * @param columnIndex index of the cell
     * @return cell value
     * @since 0.9.1
     */
    @Nullable
    protected abstract String createCellValue(T model, int columnIndex);

}<|MERGE_RESOLUTION|>--- conflicted
+++ resolved
@@ -257,24 +257,7 @@
         }
     }
 
-<<<<<<< HEAD
     private void storeColumnWidth(String cellValue, int columnIndex) {
-=======
-    private void storeHeaderColumnWidth(Sheet sheet) {
-        if (ArrayUtils.isNullOrEmpty(this.columnWidths)) {
-            return;
-        }
-
-        Row row = sheet.getRow(0);
-
-        for (Cell cell : row) {
-            String cellValue = cell.getStringCellValue();
-            storeColumnWidth(cellValue, cell.getColumnIndex());
-        }
-    }
-
-    private void storeColumnWidth(@Nullable String cellValue, int columnIndex) {
->>>>>>> 0f1d1abc
         if (ArrayUtils.isNullOrEmpty(this.columnWidths)) {
             return;
         }
@@ -295,16 +278,12 @@
             return;
         }
 
-<<<<<<< HEAD
         // Stores column width on header.
         Row row = sheet.getRow(0);
         for (Cell cell : row) {
             String cellValue = cell.getStringCellValue();
             storeColumnWidth(cellValue, cell.getColumnIndex());
         }
-=======
-        // storeHeaderColumnWidth(sheet);
->>>>>>> 0f1d1abc
 
         // 1.14388 is a max character width of the "Serif" font and 256 font units.
         for (int i = 0; i < this.columnWidths.length; i++) {
