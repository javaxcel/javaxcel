--- conflicted
+++ resolved
@@ -7,11 +7,7 @@
     <parent>
         <artifactId>javaxcel</artifactId>
         <groupId>com.github.javaxcel</groupId>
-<<<<<<< HEAD
-        <version>0.9.1</version>
-=======
         <version>0.9.2</version>
->>>>>>> a83d1490
     </parent>
 
     <artifactId>javaxcel-styler</artifactId>
