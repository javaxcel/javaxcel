--- conflicted
+++ resolved
@@ -6,11 +6,7 @@
 
     <groupId>com.github.javaxcel</groupId>
     <artifactId>javaxcel</artifactId>
-<<<<<<< HEAD
-    <version>0.9.1</version>
-=======
     <version>0.9.2</version>
->>>>>>> a83d1490
     <packaging>pom</packaging>
 
     <modules>
