<?xml version="1.0" encoding="UTF-8"?>
<project xmlns="http://maven.apache.org/POM/4.0.0"
         xmlns:xsi="http://www.w3.org/2001/XMLSchema-instance"
         xsi:schemaLocation="http://maven.apache.org/POM/4.0.0 http://maven.apache.org/xsd/maven-4.0.0.xsd">
    <modelVersion>4.0.0</modelVersion>

    <groupId>com.github.javaxcel</groupId>
    <artifactId>javaxcel-core</artifactId>
    <version>0.7.5</version>
    <packaging>jar</packaging>

    <name>Javaxcel Core</name>
    <description>Supporter for export and import of excel file</description>
    <url>https://github.com/javaxcel/javaxcel-core</url>

    <licenses>
        <license>
            <name>The Apache Software License, Version 2.0</name>
            <url>https://opensource.org/licenses/Apache-2.0</url>
            <distribution>repo</distribution>
        </license>
    </licenses>

    <developers>
        <developer>
            <name>imsejin</name>
            <email>hackeres123@gmail.com</email>
            <timezone>Asia/Seoul</timezone>
        </developer>
    </developers>

    <scm>
        <url>https://github.com/javaxcel/javaxcel-core.git</url>
        <connection>scm:git:${project.scm.url}</connection>
        <developerConnection>${project.scm.connection}</developerConnection>
        <tag>${project.version}</tag>
    </scm>

    <distributionManagement>
        <repository>
            <id>ossrh</id>
            <url>https://oss.sonatype.org/service/local/staging/deploy/maven2/</url>
        </repository>
        <snapshotRepository>
            <id>ossrh</id>
            <url>https://oss.sonatype.org/content/repositories/snapshots/</url>
        </snapshotRepository>
    </distributionManagement>

    <properties>
        <!-- General properties -->
        <java.version>1.8</java.version>
        <project.build.sourceEncoding>UTF-8</project.build.sourceEncoding>
        <project.reporting.outputEncoding>UTF-8</project.reporting.outputEncoding>

        <!-- Dependency versions -->
        <apache-poi.version>4.1.2</apache-poi.version>
        <javaxcel.styler.version>0.2.1</javaxcel.styler.version>
<<<<<<< HEAD
        <common.utils.version>0.5.0</common.utils.version>
        <junit5.version>5.7.2</junit5.version>
=======
        <spel.version>5.2.9</spel.version>
        <common-utils.version>0.7.0</common-utils.version>
        <junit5.version>5.8.1</junit5.version>
        <assertj.version>3.21.0</assertj.version>
>>>>>>> ed7c5d04
    </properties>

    <dependencies>
        <!-- Common Utils -->
        <dependency>
            <groupId>io.github.imsejin</groupId>
            <artifactId>common-utils</artifactId>
            <version>${common-utils.version}</version>
            <exclusions>
                <exclusion>
                    <groupId>com.google.code.gson</groupId>
                    <artifactId>gson</artifactId>
                </exclusion>
                <exclusion>
                    <groupId>org.ini4j</groupId>
                    <artifactId>ini4j</artifactId>
                </exclusion>
            </exclusions>
        </dependency>

        <!-- Apache POI -->
        <dependency>
            <groupId>org.apache.poi</groupId>
            <artifactId>poi</artifactId>
            <version>${apache-poi.version}</version>
        </dependency>
        <dependency>
            <groupId>org.apache.poi</groupId>
            <artifactId>poi-ooxml</artifactId>
            <version>${apache-poi.version}</version>
        </dependency>
        <dependency>
            <groupId>org.apache.poi</groupId>
            <artifactId>poi-ooxml-schemas</artifactId>
            <version>${apache-poi.version}</version>
        </dependency>
        <dependency>
            <groupId>org.apache.poi</groupId>
            <artifactId>poi-scratchpad</artifactId>
            <version>${apache-poi.version}</version>
        </dependency>

        <!-- SpEL(Spring Expression Language) -->
        <dependency>
            <groupId>io.github.imsejin</groupId>
            <artifactId>spel</artifactId>
            <version>${spel.version}</version>
        </dependency>

        <!-- Javaxcel Styler -->
        <dependency>
            <groupId>com.github.javaxcel</groupId>
            <artifactId>javaxcel-styler</artifactId>
            <version>${javaxcel.styler.version}</version>
        </dependency>

        <!--
            Easy generator of object with random value

            DO NOT UPGRADE THIS LIBRARY.
            EASY-RANDOM IS BASED ON JDK 11 SINCE 5.0.0.
        -->
        <dependency>
            <groupId>org.jeasy</groupId>
            <artifactId>easy-random-core</artifactId>
            <version>4.3.0</version>
            <scope>test</scope>
        </dependency>

        <!-- Byte Buddy -->
        <dependency>
            <groupId>net.bytebuddy</groupId>
            <artifactId>byte-buddy</artifactId>
            <version>1.11.22</version>
            <scope>test</scope>
        </dependency>

        <!-- Junit 5 -->
        <dependency>
            <groupId>org.junit.jupiter</groupId>
            <artifactId>junit-jupiter-engine</artifactId>
            <version>${junit5.version}</version>
            <scope>test</scope>
        </dependency>
        <dependency>
            <groupId>org.junit.jupiter</groupId>
            <artifactId>junit-jupiter-api</artifactId>
            <version>${junit5.version}</version>
            <scope>test</scope>
        </dependency>
        <dependency>
            <groupId>org.junit.jupiter</groupId>
            <artifactId>junit-jupiter-params</artifactId>
            <version>${junit5.version}</version>
            <scope>test</scope>
        </dependency>

        <!-- AssertJ -->
        <dependency>
            <groupId>org.assertj</groupId>
            <artifactId>assertj-core</artifactId>
            <version>${assertj.version}</version>
            <scope>test</scope>
        </dependency>

        <!-- Lombok -->
        <dependency>
            <groupId>org.projectlombok</groupId>
            <artifactId>lombok</artifactId>
            <version>1.18.20</version>
            <scope>test</scope>
        </dependency>
    </dependencies>

    <profiles>
        <!--
            When only executes "mvn deploy -DperformRelease=true",
            release your libraries.
            It is prevent maven from executing goal "maven-gpg-plugin"
            to use this profile for release.
        -->
        <profile>
            <id>ossrh</id>
            <activation>
                <property>
                    <name>performRelease</name>
                    <value>true</value>
                </property>
            </activation>
            <build>
                <plugins>
                    <!-- Attaches java source files for view -->
                    <plugin>
                        <groupId>org.apache.maven.plugins</groupId>
                        <artifactId>maven-source-plugin</artifactId>
                        <version>3.2.1</version>
                        <executions>
                            <execution>
                                <id>attach-sources</id>
                                <phase>verify</phase>
                                <goals>
                                    <goal>jar</goal>
                                </goals>
                            </execution>
                        </executions>
                    </plugin>

                    <!-- Generates javadoc -->
                    <plugin>
                        <groupId>org.apache.maven.plugins</groupId>
                        <artifactId>maven-javadoc-plugin</artifactId>
                        <version>3.2.0</version>
                        <configuration>
                            <!-- https://bugs.openjdk.java.net/browse/JDK-8212233 -->
                            <source>${java.version}</source>
                        </configuration>
                        <executions>
                            <execution>
                                <id>attach-javadocs</id>
                                <phase>verify</phase>
                                <goals>
                                    <goal>jar</goal>
                                </goals>
                            </execution>
                        </executions>
                    </plugin>

                    <!-- Plugin for signing with GPG key -->
                    <plugin>
                        <groupId>org.apache.maven.plugins</groupId>
                        <artifactId>maven-gpg-plugin</artifactId>
                        <version>1.6</version>
                        <executions>
                            <execution>
                                <id>sign-artifacts</id>
                                <phase>verify</phase>
                                <goals>
                                    <goal>sign</goal>
                                </goals>
                            </execution>
                        </executions>
                    </plugin>
                </plugins>
            </build>
        </profile>
    </profiles>

    <build>
        <finalName>${project.artifactId}-${project.version}</finalName>
        <plugins>
            <plugin>
                <groupId>org.apache.maven.plugins</groupId>
                <artifactId>maven-compiler-plugin</artifactId>
                <version>3.8.1</version>
                <configuration>
                    <source>${java.version}</source>
                    <target>${java.version}</target>
                </configuration>
            </plugin>

            <plugin>
                <groupId>org.apache.maven.plugins</groupId>
                <artifactId>maven-jar-plugin</artifactId>
                <version>3.2.0</version>
                <configuration>
                    <skip>true</skip>
                </configuration>
            </plugin>

            <!-- Junit auto tester -->
            <plugin>
                <groupId>org.apache.maven.plugins</groupId>
                <artifactId>maven-surefire-plugin</artifactId>
                <version>2.22.2</version>
                <configuration>
                    <testFailureIgnore>true</testFailureIgnore>
                </configuration>
            </plugin>

            <!--
                Jacoco

                Plugin for analyzing code coverage of test cases.
            -->
            <plugin>
                <groupId>org.jacoco</groupId>
                <artifactId>jacoco-maven-plugin</artifactId>
                <version>0.8.7</version>
                <executions>
                    <execution>
                        <goals>
                            <goal>prepare-agent</goal>
                        </goals>
                    </execution>
                    <execution>
                        <id>report</id>
                        <phase>test</phase>
                        <goals>
                            <goal>report</goal>
                        </goals>
                    </execution>
                </executions>
            </plugin>
        </plugins>
    </build>
</project><|MERGE_RESOLUTION|>--- conflicted
+++ resolved
@@ -6,7 +6,7 @@
 
     <groupId>com.github.javaxcel</groupId>
     <artifactId>javaxcel-core</artifactId>
-    <version>0.7.5</version>
+    <version>0.7.4</version>
     <packaging>jar</packaging>
 
     <name>Javaxcel Core</name>
@@ -54,17 +54,12 @@
         <project.reporting.outputEncoding>UTF-8</project.reporting.outputEncoding>
 
         <!-- Dependency versions -->
-        <apache-poi.version>4.1.2</apache-poi.version>
+        <apache.poi.version>4.1.2</apache.poi.version>
         <javaxcel.styler.version>0.2.1</javaxcel.styler.version>
-<<<<<<< HEAD
-        <common.utils.version>0.5.0</common.utils.version>
-        <junit5.version>5.7.2</junit5.version>
-=======
         <spel.version>5.2.9</spel.version>
-        <common-utils.version>0.7.0</common-utils.version>
+        <common.utils.version>0.7.0</common.utils.version>
         <junit5.version>5.8.1</junit5.version>
         <assertj.version>3.21.0</assertj.version>
->>>>>>> ed7c5d04
     </properties>
 
     <dependencies>
@@ -72,7 +67,7 @@
         <dependency>
             <groupId>io.github.imsejin</groupId>
             <artifactId>common-utils</artifactId>
-            <version>${common-utils.version}</version>
+            <version>${common.utils.version}</version>
             <exclusions>
                 <exclusion>
                     <groupId>com.google.code.gson</groupId>
@@ -89,22 +84,22 @@
         <dependency>
             <groupId>org.apache.poi</groupId>
             <artifactId>poi</artifactId>
-            <version>${apache-poi.version}</version>
+            <version>${apache.poi.version}</version>
         </dependency>
         <dependency>
             <groupId>org.apache.poi</groupId>
             <artifactId>poi-ooxml</artifactId>
-            <version>${apache-poi.version}</version>
+            <version>${apache.poi.version}</version>
         </dependency>
         <dependency>
             <groupId>org.apache.poi</groupId>
             <artifactId>poi-ooxml-schemas</artifactId>
-            <version>${apache-poi.version}</version>
+            <version>${apache.poi.version}</version>
         </dependency>
         <dependency>
             <groupId>org.apache.poi</groupId>
             <artifactId>poi-scratchpad</artifactId>
-            <version>${apache-poi.version}</version>
+            <version>${apache.poi.version}</version>
         </dependency>
 
         <!-- SpEL(Spring Expression Language) -->
@@ -138,7 +133,7 @@
         <dependency>
             <groupId>net.bytebuddy</groupId>
             <artifactId>byte-buddy</artifactId>
-            <version>1.11.22</version>
+            <version>1.11.1</version>
             <scope>test</scope>
         </dependency>
 
